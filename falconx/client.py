--- conflicted
+++ resolved
@@ -370,7 +370,6 @@
             market_list: comma separated list, e.g. 'BTC-USD,ETH-USD'
         Returns: JSON
             # Example Response =>
-<<<<<<< HEAD
             [
                 {
                     "counterparty_margin_percent": {
@@ -417,32 +416,6 @@
                     }
                 }
             ]
-=======
-            {
-                "response": [{
-                    "trade_id": "12a29e52cfe745c4a4ee556f372ebce2",
-                    "status": "open",
-                    "market": "ETH - USD",
-                    "trader": "will@client.com",
-                    "product": "OPTION",
-                    "quantity": 500,
-                    "side": "Sell",
-                    "type": "Put",
-                    "trade_date": "09/08/2022 1:56 PM ET",
-                    "effective_date": "09/12/2022",
-                    "maturity_date": "11/18/2022",
-                    "fixing_expiry_time": "4pm NYC",
-                    "premium": "100,000.00 USD",
-                    "counterparty_margin": "15.00001% USD",
-                    "trade_notional": "800,000.00 USD",
-                    "strike_price": "2,000.00 USD",
-                    "daily_mark": "-2.00 USD",
-                    "delta": "-262.00",
-                    "vega": "-272.00 USD"
-                }]
-                "success": True,
-            }
->>>>>>> 45b8bbe6
         """
         if not self.auth:
             raise Exception('Authentication is required for this API call')
@@ -461,18 +434,15 @@
 
         Returns: JSON
             # Example Response =>
-            {
-                "response": [
-                    {
-                        “token”: “BTC” (string),
-                        “total_margin”: 10.1 (float)
-                    }, {
-                        “token”: “ETH”, (string)
-                        “total_margin”: 32.31 (float)
-                    }
-                ],
-                "success": True (boolean)
-            }
+            [
+                {
+                    “token”: “BTC” (string),
+                    “total_margin”: 10.1 (float)
+                }, {
+                    “token”: “ETH”, (string)
+                    “total_margin”: 32.31 (float)
+                }
+            ]
         """
         if not self.auth:
             raise Exception('Authentication is required for this API call')
